--- conflicted
+++ resolved
@@ -54,11 +54,7 @@
 _mimxrt633s = []
 
 [dependencies]
-<<<<<<< HEAD
-storage-bus-service = { git = "https://github.com/Shaibal-Microsoft/embedded-services", version = "0.1.1" }
-=======
 storage_bus = { git = "https://github.com/Shaibal-Microsoft/embedded-services", version = "0.1.1" }
->>>>>>> 8df6c4b6
 embassy-sync = { git = "https://github.com/embassy-rs/embassy" }
 embassy-time-driver = { git = "https://github.com/embassy-rs/embassy", optional = true }
 embassy-time-queue-utils = { git = "https://github.com/embassy-rs/embassy", optional = true }
