[package]
name = "embassy-imxrt-examples"
version = "0.1.0"
edition = "2021"
license = "MIT"

[dependencies]
cortex-m = { version = "0.7.7", features = [
    "inline-asm",
    "critical-section-single-core",
] }
cortex-m-rt = "0.7.3"
defmt = "0.3.6"
defmt-rtt = "0.4.0"
panic-probe = { version = "0.3.1", features = ["print-defmt"] }
embassy-imxrt = { version = "0.1.0", path = "../../", features = [
    "defmt",
    "time-driver",
    "time",
    "mimxrt685s",
    "unstable-pac",
] }

embassy-sync = { git = "https://github.com/embassy-rs/embassy", features = [
    "defmt",
] }
embassy-executor = { git = "https://github.com/embassy-rs/embassy", features = [
    "arch-cortex-m",
    "executor-thread",
    "executor-interrupt",
    "defmt",
] }
embassy-futures = { git = "https://github.com/embassy-rs/embassy" }
embassy-time = { git = "https://github.com/embassy-rs/embassy", features = [
    "defmt",
    "defmt-timestamp-uptime",
] }
<<<<<<< HEAD
storage-bus-service = { git = "https://github.com/Shaibal-Microsoft/embedded-services" }
=======
storage_bus = { git = "https://github.com/Shaibal-Microsoft/embedded-services" }
>>>>>>> 8df6c4b6
embedded-hal-1 = { package = "embedded-hal", version = "1.0" }
embedded-hal-async = "1.0.0"
futures = { version = "0.3.30", default-features = false, features = [
    "async-await",
] }
embedded-storage = { version = "0.3" }
embedded-storage-async = { version = "0.4.1" }
mimxrt600-fcb = "0.1.0"
rand = { version = "0.8.5", default-features = false }

[profile.release]
lto = true # better optimizations<|MERGE_RESOLUTION|>--- conflicted
+++ resolved
@@ -35,11 +35,7 @@
     "defmt",
     "defmt-timestamp-uptime",
 ] }
-<<<<<<< HEAD
-storage-bus-service = { git = "https://github.com/Shaibal-Microsoft/embedded-services" }
-=======
 storage_bus = { git = "https://github.com/Shaibal-Microsoft/embedded-services" }
->>>>>>> 8df6c4b6
 embedded-hal-1 = { package = "embedded-hal", version = "1.0" }
 embedded-hal-async = "1.0.0"
 futures = { version = "0.3.30", default-features = false, features = [
